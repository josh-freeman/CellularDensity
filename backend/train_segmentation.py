"""
train_segmentation.py
Fine-tunes various backbone models for pixel-wise segmentation of skin histopathology.
Supports multiple architectures including GigaPath, DINOv2, EfficientNet, and ResNet.

Key features:
- Grid-based non-overlapping crop extraction (no random cropping)
- Systematic coverage of entire training images
- Multiple backbone architecture support with optimized defaults
"""

import argparse, os, json, glob, shutil
from pathlib import Path
from typing import Union

import torch, timm
from torch import nn
from torch.utils.data import DataLoader, Dataset
import albumentations as A
from albumentations.pytorch import ToTensorV2
import segmentation_models_pytorch as smp
import wandb

import numpy as np
from PIL import Image

# Import precompute function
from precompute_crops import extract_and_save_crops

# ---------------------------------- Color map ---------------------------------
COLOR2IDX = {
    (108,   0, 115): 0,  # GLD - Gland
    (145,   1, 122): 1,  # INF - Inflammation
    (216,  47, 148): 2,  # FOL - Follicle
    (254, 246, 242): 3,  # HYP - Hypodermis
    (181,   9, 130): 4,  # RET - Reticular
    (236,  85, 157): 5,  # PAP - Papillary
    ( 73,   0, 106): 6,  # EPI - Epidermis
    (248, 123, 168): 7,  # KER - Keratin
    (  0,   0,   0): 8,  # BKG - Background
    (127, 255, 255): 9,  # BCC - Basal Cell Carcinoma
    (127, 255, 142):10,  # SCC - Squamous Cell Carcinoma
    (255, 127, 127):11,  # IEC - Inflammatory/Epithelial Cells
}
IGNORE_LABEL = 255

def rgb_to_index(mask_rgb: np.ndarray) -> np.ndarray:
    """
    Convert RGB mask to index mask.
    mask_rgb : H×W×3 uint8  →  H×W uint8 with values 0-11 (or 255 if unknown)
    """
    idx_mask = np.full(mask_rgb.shape[:2], IGNORE_LABEL, dtype=np.uint8)
    for rgb, idx in COLOR2IDX.items():
        matches = np.all(mask_rgb == rgb, axis=-1)
        idx_mask[matches] = idx
    return idx_mask


# Import shared DINOv2 architecture
from models.dinov2 import DINOv2Seg

# Custom model implementations for GigaPath and DINOv2
class GigaPathSeg(nn.Module):
    def __init__(self, n_classes=12, pretrained=True):
        super().__init__()
        self.backbone = timm.create_model(
            "hf_hub:prov-gigapath/prov-gigapath",
            pretrained=pretrained,
            num_classes=0
        )

        # Handle both tuple and int patch sizes
        _p = self.backbone.patch_embed.patch_size
        self.patch_h, self.patch_w = (_p, _p) if isinstance(_p, int) else _p
        C = self.backbone.embed_dim  # 1024

        self.decoder = nn.Sequential(
            nn.ConvTranspose2d(C, 512, 2, stride=2), nn.GELU(),
            nn.ConvTranspose2d(512, 256, 2, stride=2), nn.GELU(),
            nn.ConvTranspose2d(256, 128, 2, stride=2), nn.GELU(),
            nn.Conv2d(128, n_classes, 1)
        )

    def forward(self, x):
        B, _, H, W = x.shape
        tokens = self.backbone.forward_features(x)  # B, N+1, C
        tokens = tokens[:, 1:, :]  # drop CLS token

        # Reshape sequence back to 2-D grid
        h = H // self.patch_h
        w = W // self.patch_w
        feat = tokens.transpose(1, 2).reshape(B, -1, h, w)  # B, C, h, w

        mask = self.decoder(feat)
        return nn.functional.interpolate(
            mask, size=(H, W), mode="bilinear", align_corners=False
        )


# DINOv2Seg and other classes are now imported from models.dinov2


# --------------------- Dataset ----------------------------
class PatchDataset(Dataset):
    """
    Fast dataset that loads precomputed 224×224 crops directly from disk.
    Expects crops to be precomputed using precompute_crops.py.
    """
    def __init__(
        self,
        crop_dir: Union[str, Path],
        augment: bool = False,
    ):
        self.crop_dir = Path(crop_dir)
        self.augment = augment
        
        # Load crop metadata
        metadata_file = self.crop_dir / "crop_metadata.txt"
        if not metadata_file.exists():
            raise FileNotFoundError(f"Crop metadata not found: {metadata_file}")
        
        self.crop_list = []
        with open(metadata_file, 'r') as f:
            next(f)  # Skip header
            for line in f:
                parts = line.strip().split(',')
                crop_id = int(parts[0])
                self.crop_list.append(crop_id)
        
        # Albumentations pipeline - geometric + brightness/contrast (no stretching)
        mean = (0.485, 0.456, 0.406)
        std = (0.229, 0.224, 0.225)
        self.t_aug = (A.Compose([
            A.HorizontalFlip(p=0.5),
            A.VerticalFlip(p=0.5),
            A.RandomRotate90(p=0.75),  # Increased probability for 90-degree rotations
            A.Transpose(p=0.5),  # Additional reflection (transpose = flip along diagonal)
            A.RandomBrightnessContrast(p=0.3),  # Keep brightness/contrast for staining variation
            A.Normalize(mean, std),
            ToTensorV2()
        ]) if augment else A.Compose([
            A.Normalize(mean, std),
            ToTensorV2()
        ]))
        
        print(f"✅ Found {len(self.crop_list)} precomputed crops in {crop_dir}")

    def __len__(self):
        return len(self.crop_list)

    def __getitem__(self, idx):
        crop_id = self.crop_list[idx]
        crop_name = f"crop_{crop_id:06d}"
        
        # Load precomputed crop files
        img_path = self.crop_dir / "images" / f"{crop_name}.png"
        mask_path = self.crop_dir / "masks" / f"{crop_name}.png"
        
        img = np.array(Image.open(img_path).convert("RGB"))
        mask = np.array(Image.open(mask_path))
        
        # Apply augmentations
        aug = self.t_aug(image=img, mask=mask)
        return aug["image"], aug["mask"].long()


def simple_collate(batch):
    """Simple collate function for DataLoader."""
    imgs, masks = zip(*batch)
    return torch.stack(imgs), torch.stack(masks)


# --------------------- Model Building -------------------------------
def load_model_configs(config_file="model_configs.json"):
    """Load model configurations from JSON file."""
    try:
        with open(config_file, 'r') as f:
            config = json.load(f)
        return config
    except FileNotFoundError:
        print(f"⚠️  Config file {config_file} not found, using built-in defaults")
        # Fallback to built-in defaults if file doesn't exist
        return {
            "model_defaults": {},
            "default_fallback": {
                "lr": 1e-4,
                "freeze_encoder_epochs": 2,
                "batch_size": 16,
                "weight_decay": 1e-4,
                "description": "Generic defaults"
            },
            "model_groups": {}
        }
    except json.JSONDecodeError as e:
        print(f"❌ Error parsing {config_file}: {e}")
        print("💡 Check the JSON syntax in your config file")
        raise


def get_model_defaults(backbone: str, config_file="model_configs.json"):
    """Get model-specific default hyperparameters from config file."""
    config = load_model_configs(config_file)
    model_defaults = config.get("model_defaults", {})
    default_fallback = config.get("default_fallback", {
        "lr": 1e-4,
        "freeze_encoder_epochs": 2,
        "batch_size": 16,
        "weight_decay": 1e-4,
        "description": "Generic defaults"
    })
    
    return model_defaults.get(backbone, default_fallback)


def build_model(backbone: str = "gigapath_vitl", out_classes: int = 12):
    """
    Build segmentation model with specified backbone.
    Returns encoder + UNet decoder.
    """
    # Map of backbone display names for logging
    backbone_info = {
        "gigapath_vitl": "Prov-GigaPath ViT-Large (1.3B histopathology tiles)",
        "resnet50": "ResNet-50 (ImageNet pretrained)",
        "efficientnet-b3": "EfficientNet-B3 (ImageNet pretrained)",
        "efficientnet-b5": "EfficientNet-B5 (ImageNet pretrained)",
        "efficientnet-b7": "EfficientNet-B7 (ImageNet pretrained)",
        "resnext50_32x4d": "ResNeXt-50 (ImageNet pretrained)",
        "resnet34": "ResNet-34 (ImageNet pretrained)",
        "resnet101": "ResNet-101 (ImageNet pretrained)",
        "densenet121": "DenseNet-121 (ImageNet pretrained)",
        "mobilenet_v2": "MobileNet-V2 (ImageNet pretrained)",
        "vit_small_patch14_dinov2": "DINOv2 ViT-Small/14 (Self-supervised)",
        "vit_base_patch14_dinov2": "DINOv2 ViT-Base/14 (Self-supervised)", 
        "vit_large_patch14_dinov2": "DINOv2 ViT-Large/14 (Self-supervised)",
        "vit_giant_patch14_dinov2": "DINOv2 ViT-Giant/14 (Self-supervised)",
    }
    
    print(f"🏗️  Building model with backbone: {backbone}")
    if backbone in backbone_info:
        print(f"   📝 {backbone_info[backbone]}")
    
    # Special handling for GigaPath - use original custom implementation
    if backbone == "gigapath_vitl":
        try:
            model = GigaPathSeg(n_classes=out_classes, pretrained=True)
            print(f"✅ Successfully created GigaPath custom model")
            return model
        except Exception as e:
            print(f"❌ Error creating GigaPath model: {e}")
            raise
    
    # Special handling for DINOv2 models - use custom implementation
    if 'dinov2' in backbone:
        try:
            model = DINOv2Seg(model_name=backbone, n_classes=out_classes, pretrained=True)
            print(f"✅ Successfully created DINOv2 custom model")
            return model
        except Exception as e:
            print(f"❌ Error creating DINOv2 model: {e}")
            raise
    
    # For all other backbones, use segmentation-models-pytorch
    try:
        model = smp.Unet(
            encoder_name=backbone,
            encoder_weights="imagenet",  # Standard ImageNet pretraining
            classes=out_classes,
            activation=None
        )
        print(f"✅ Successfully created SMP model with {backbone} backbone")
        return model
        
    except Exception as e:
        print(f"❌ Error creating model with backbone '{backbone}': {e}")
        print(f"💡 Available backbones include: gigapath_vitl, resnet50, efficientnet-b3, resnext50_32x4d")
        print(f"💡 Try: resnet34, resnet101, densenet121, mobilenet_v2, efficientnet-b5, efficientnet-b7, vit_base_patch14_dinov2")
        raise


# --------------------- Training Functions --------------------------
def find_latest_checkpoint(checkpoint_dir="./checkpoints"):
    """Find the most recent checkpoint file."""
    if not os.path.exists(checkpoint_dir):
        return None
    
    checkpoint_pattern = os.path.join(checkpoint_dir, "checkpoint_epoch_*.pt")
    checkpoint_files = glob.glob(checkpoint_pattern)
    
    if not checkpoint_files:
        return None
    
    # Sort by epoch number
    def get_epoch_num(filename):
        return int(filename.split('_epoch_')[1].split('.pt')[0])
    
    latest_checkpoint = max(checkpoint_files, key=get_epoch_num)
    return latest_checkpoint


def save_checkpoint(model, optimizer, epoch, val_loss, checkpoint_dir="./checkpoints"):
    """Save training checkpoint."""
    os.makedirs(checkpoint_dir, exist_ok=True)
    
    checkpoint = {
        'epoch': epoch,
        'model_state_dict': model.state_dict(),
        'optimizer_state_dict': optimizer.state_dict(),
        'val_loss': val_loss,
    }
    
    checkpoint_path = os.path.join(checkpoint_dir, f"checkpoint_epoch_{epoch:03d}.pt")
    torch.save(checkpoint, checkpoint_path)
    
    # Keep only the last 5 checkpoints to save space
    checkpoint_files = glob.glob(os.path.join(checkpoint_dir, "checkpoint_epoch_*.pt"))
    if len(checkpoint_files) > 5:
        # Sort by modification time to keep the most recent
        checkpoint_files.sort(key=lambda x: os.path.getmtime(x))
        for old_checkpoint in checkpoint_files[:-5]:
            print(f"🗑️  Removing old checkpoint: {os.path.basename(old_checkpoint)}")
            os.remove(old_checkpoint)
    
    return checkpoint_path


def load_checkpoint(checkpoint_path, model, optimizer=None):
    """Load training checkpoint."""
    print(f"Loading checkpoint from {checkpoint_path}")
    checkpoint = torch.load(checkpoint_path, map_location='cpu')
    
    # Check if this is a full checkpoint or just model weights
    if isinstance(checkpoint, dict) and 'model_state_dict' in checkpoint:
        # Full checkpoint with metadata
        model.load_state_dict(checkpoint['model_state_dict'])
        
        if optimizer is not None and 'optimizer_state_dict' in checkpoint:
            optimizer.load_state_dict(checkpoint['optimizer_state_dict'])
        
        epoch = checkpoint.get('epoch', 0)
        val_loss = checkpoint.get('val_loss', float('inf'))
        
        print(f"✅ Resumed from full checkpoint: epoch {epoch}, best val loss: {val_loss:.4f}")
        return epoch, val_loss
        
    else:
        # Just model weights
        model.load_state_dict(checkpoint)
        
        print("⚠️  Loaded model weights only (no training metadata)")
        print("   Starting from epoch 1 with fresh optimizer state")
        print("   Note: This is like transfer learning from the best model")
        
        return 0, float('inf')  # Start fresh with epoch 0, unknown best loss


def dice_loss(pred, target, eps=1e-6, ignore_index=255):
    """
    Dice loss for segmentation.
    pred : B×C×H×W  (logits)
    target : B×H×W  (uint8 indices 0-11 or 255)
    """
    # Mask out ignored pixels
    valid = (target != ignore_index)
    if valid.sum() == 0:  # all ignore? avoid NaN
        return pred.sum() * 0.0

    pred = pred.permute(0, 2, 3, 1)[valid]  # → N_valid × C
    target = target[valid]  # → N_valid
    target_onehot = torch.nn.functional.one_hot(target, pred.size(-1)).float()

    pred = torch.softmax(pred, -1)

    intersection = (pred * target_onehot).sum(0)
    union = pred.sum(0) + target_onehot.sum(0)
    dice = (2 * intersection + eps) / (union + eps)
    return 1 - dice.mean()


def train(args):
    """Main training function."""
    # Apply model-specific defaults if not explicitly set by user
    model_defaults = get_model_defaults(args.backbone)
    
    # Get gradient accumulation steps from model defaults
    gradient_accumulation_steps = model_defaults.get("gradient_accumulation_steps", 1)
    
    # Override defaults only if user didn't specify
    if not hasattr(args, '_lr_set'):
        args.lr = model_defaults["lr"]
        print(f"🔧 Using model-specific learning rate: {args.lr}")
    
    if not hasattr(args, '_bs_set'):
        args.bs = model_defaults["batch_size"] 
        print(f"🔧 Using model-specific batch size: {args.bs}")
    
    if not hasattr(args, '_freeze_set'):
        args.freeze_encoder_epochs = model_defaults["freeze_encoder_epochs"]
        print(f"🔧 Using model-specific freeze epochs: {args.freeze_encoder_epochs}")
    
    if not hasattr(args, '_epochs_set') and 'default_epochs' in model_defaults:
        args.epochs = model_defaults["default_epochs"]
        print(f"🔧 Using model-specific epochs: {args.epochs}")
    
    print(f"💡 Model defaults: {model_defaults['description']}")
    
    # Handle checkpoint resumption
    start_epoch = 1
    best_val = 1e9
    resume_from_checkpoint = False
    
    if args.resume_from_checkpoint:
        if args.resume_from_checkpoint == "auto":
            # Find the latest checkpoint automatically
            checkpoint_path = find_latest_checkpoint(args.checkpoint_dir)
            if checkpoint_path:
                print(f"🔄 Auto-resuming from latest checkpoint: {checkpoint_path}")
                resume_from_checkpoint = True
            else:
                print("⚠️  No checkpoints found for auto-resume, starting fresh")
        else:
            # Use specific checkpoint path
            checkpoint_path = args.resume_from_checkpoint
            if os.path.exists(checkpoint_path):
                print(f"🔄 Resuming from specified checkpoint: {checkpoint_path}")
                resume_from_checkpoint = True
            else:
                print(f"❌ Checkpoint not found: {checkpoint_path}")
                raise FileNotFoundError(f"Checkpoint file not found: {checkpoint_path}")
    
    # Initialize wandb with descriptive run name
    backbone_display = {
        "gigapath_vitl": "GigaPath-ViTL",
        "resnet50": "ResNet50",
        "resnet34": "ResNet34", 
        "resnet101": "ResNet101",
        "efficientnet-b3": "EfficientNet-B3",
        "efficientnet-b5": "EfficientNet-B5",
        "efficientnet-b7": "EfficientNet-B7",
        "resnext50_32x4d": "ResNeXt50",
        "densenet121": "DenseNet121",
        "mobilenet_v2": "MobileNet-V2",
        "vit_small_patch14_dinov2": "DINOv2-ViTS14",
        "vit_base_patch14_dinov2": "DINOv2-ViTB14", 
        "vit_large_patch14_dinov2": "DINOv2-ViTL14",
        "vit_giant_patch14_dinov2": "DINOv2-ViTG14"
    }
    
    backbone_short = backbone_display.get(args.backbone, args.backbone)
    wandb_name = f"{backbone_short}-histoseg-{args.magnification}-{args.epochs}ep-bs{args.bs}-lr{args.lr}"
    if resume_from_checkpoint:
        wandb_name += "-resumed"
        
    wandb.init(
        project="skin-histopathology-segmentation",
        name=wandb_name,
        config={
            "epochs": args.epochs,
            "batch_size": args.bs,
            "effective_batch_size": args.bs * gradient_accumulation_steps,
            "gradient_accumulation_steps": gradient_accumulation_steps,
            "learning_rate": args.lr,
            "freeze_encoder_epochs": args.freeze_encoder_epochs,
            "n_classes": args.n_classes,
            "backbone": args.backbone,
            "backbone_display": backbone_short,
            "magnification": args.magnification,
            "img_ext": args.img_ext,
            "mask_ext": args.mask_ext,
            "architecture": f"{backbone_short}-UNet",
            "dataset": "skin-histopathology-segmentation",
            "domain": "histopathology" if args.backbone == "gigapath_vitl" else "natural-images",
            "model_params": "1.1B" if args.backbone == "gigapath_vitl" else "varies",
            "resumed": resume_from_checkpoint
        }
    )
    
    print(f"Started wandb run: {wandb.run.name}")
    print(f"Wandb run URL: {wandb.run.url}")
    
    # Datasets - use precomputed crops
    train_crop_dir = f"{args.root}_crops_train"
    val_crop_dir = f"{args.root}_crops_val"
    
    # Handle crop precomputation
    def run_precompute(root, split_file, output_dir, force=False):
        """Run precompute_crops directly if needed."""
        if force and Path(output_dir).exists():
            print(f"🗑️  Removing existing crops: {output_dir}")
            shutil.rmtree(output_dir)
        
        if not Path(output_dir).exists() or not (Path(output_dir) / "crop_metadata.txt").exists():
            print(f"🔄 Precomputing crops: {output_dir}")
            try:
                extract_and_save_crops(
                    root_dir=root,
                    split_file=split_file,
                    output_dir=output_dir,
                    img_ext=args.img_ext,
                    mask_ext=args.mask_ext,
                    crop_size=224,
                    max_bg_ratio=args.max_bg_ratio
                )
                print(f"✅ Precomputation completed: {output_dir}")
            except Exception as e:
                print(f"❌ Precomputation failed: {e}")
                import sys
                sys.exit(1)
        else:
            print(f"✅ Using existing crops: {output_dir}")
    
    # Run precomputation for train and validation sets
    run_precompute(args.root, f"{args.root}/../train_files.txt", train_crop_dir, args.force_precompute)
    run_precompute(args.root, f"{args.root}/../validation_files.txt", val_crop_dir, args.force_precompute)
    
    train_ds = PatchDataset(train_crop_dir, augment=True)
    val_ds = PatchDataset(val_crop_dir, augment=False)

    # Optimize data loading for better GPU utilization
    train_dl = DataLoader(train_ds, batch_size=args.bs, shuffle=True,
                          num_workers=2, pin_memory=True, collate_fn=simple_collate,
                          persistent_workers=True, prefetch_factor=2)
    val_dl = DataLoader(val_ds, batch_size=args.bs, shuffle=False,
                        num_workers=1, pin_memory=True, collate_fn=simple_collate,
                        persistent_workers=True, prefetch_factor=2)

    # Model
    print(f"🎯 Using device: {args.device}")
    print(f"🎯 CUDA available: {torch.cuda.is_available()}")
    print(f"🎯 CUDA device count: {torch.cuda.device_count()}")
    if torch.cuda.is_available():
        print(f"🎯 GPU name: {torch.cuda.get_device_name()}")
        print(f"🎯 GPU memory: {torch.cuda.get_device_properties(0).total_memory / 1e9:.1f}GB")
    
    model = build_model(backbone=args.backbone, out_classes=args.n_classes).to(args.device)
    enc = model.encoder if hasattr(model, "encoder") else getattr(model, "backbone", None)
    
    # Verify model is on GPU
    print(f"🎯 Model device: {next(model.parameters()).device}")
    
    # Freeze encoder initially
    freeze_encoder = args.freeze_encoder_epochs > 0  
    for p in enc.parameters():
        p.requires_grad = not freeze_encoder

    # Optimizer configuration
    if 'dinov2' in args.backbone:
        # For DINOv2, use different learning rates for backbone and head
        param_groups = []
        
        # Head parameters with full learning rate
        if hasattr(model, 'head'):
            param_groups.append({'params': model.head.parameters(), 'lr': args.lr})
        else:
            # Fallback for other decoder architectures
            decoder_params = [p for n, p in model.named_parameters() if 'backbone' not in n]
            param_groups.append({'params': decoder_params, 'lr': args.lr})
        
        # Backbone parameters with reduced learning rate (when unfrozen)
        if not freeze_encoder:
            param_groups.append({'params': enc.parameters(), 'lr': args.lr * 0.1})
        
        opt = torch.optim.AdamW(param_groups, weight_decay=1e-4)
    else:
        opt = torch.optim.AdamW(filter(lambda p: p.requires_grad, model.parameters()),
                                lr=args.lr, weight_decay=1e-4)
    
    # Loss function - use CrossEntropy as primary loss for DINOv2
    ce_loss = nn.CrossEntropyLoss(ignore_index=IGNORE_LABEL)
    criterion = dice_loss

    # Load checkpoint if resuming
    if resume_from_checkpoint:
        start_epoch, best_val = load_checkpoint(checkpoint_path, model, opt)
        start_epoch += 1  # Start from next epoch
        
        # Re-evaluate encoder freezing based on resumed epoch
        current_epoch = start_epoch - 1
        if current_epoch > args.freeze_encoder_epochs:
            # Unfreeze encoder if we're past the freeze period
            for p in enc.parameters():
                p.requires_grad = True
            # Re-create optimizer to include all parameters
            opt = torch.optim.AdamW(model.parameters(), lr=args.lr, weight_decay=1e-4)
            print(f"🔓 Encoder unfrozen (resumed past freeze period)")
        else:
            print(f"🔒 Encoder still frozen (resumed epoch {current_epoch} <= freeze epochs {args.freeze_encoder_epochs})")
            
        print(f"📊 Resuming training from epoch {start_epoch} with best val loss: {best_val:.4f}")
    else:
        print(f"🆕 Starting fresh training")
    
    # Training loop
    for epoch in range(start_epoch, args.epochs + 1):
        model.train()
        epoch_loss = 0
        num_batches = 0
        
<<<<<<< HEAD
        # Zero gradients at the start of epoch
        opt.zero_grad()
        
=======
>>>>>>> fc7d4ef1
        for batch_idx, (imgs, masks) in enumerate(train_dl):
            imgs, masks = imgs.to(args.device), masks.to(args.device)
            
            # Debug first batch
            if batch_idx == 0:
                print(f"🎯 Batch {batch_idx}: imgs.device = {imgs.device}, masks.device = {masks.device}")
                print(f"🎯 Batch shape: imgs={imgs.shape}, masks={masks.shape}")
            
<<<<<<< HEAD
=======
            opt.zero_grad()
>>>>>>> fc7d4ef1
            out = model(imgs)
            
            # For DINOv2, use pure CrossEntropy loss like Facebook's implementation
            if 'dinov2' in args.backbone:
                loss = ce_loss(out, masks)
            else:
                loss = criterion(out, masks)
            
            # Scale loss by gradient accumulation steps
            loss = loss / gradient_accumulation_steps
            loss.backward()
            
            # Step optimizer every gradient_accumulation_steps batches
            if (batch_idx + 1) % gradient_accumulation_steps == 0 or (batch_idx + 1) == len(train_dl):
                # Gradient clipping for stability with ViT models
                if 'dinov2' in args.backbone or 'gigapath' in args.backbone:
                    torch.nn.utils.clip_grad_norm_(model.parameters(), max_norm=1.0)
                
                opt.step()
                opt.zero_grad()
            
            epoch_loss += loss.item() * gradient_accumulation_steps  # Unscale for logging
            num_batches += 1
        
        avg_train_loss = epoch_loss / max(num_batches, 1)  # Avoid division by zero

        # Unfreeze after warm-up
        if epoch == args.freeze_encoder_epochs + 1 and args.freeze_encoder_epochs > 0:
            for p in enc.parameters():
                p.requires_grad = True
            
            if 'dinov2' in args.backbone:
                # Add encoder parameters with much lower learning rate
                opt.add_param_group({
                    'params': enc.parameters(), 
                    'lr': args.lr * 0.01  # 1% of head learning rate
                })
                print(f"🔓 DINOv2 encoder unfrozen at epoch {epoch} with LR={args.lr * 0.01}")
            else:
                already_in_opt = set(id(p) for g in opt.param_groups for p in g["params"])
                opt.add_param_group(
                    {"params": [p for p in enc.parameters() if id(p) not in already_in_opt]}
                )
                print(f"🔓 Encoder unfrozen at epoch {epoch}")

        # Validation
        model.eval()
        vloss, vce, vdice, n = 0, 0, 0, 0
        with torch.no_grad():
            for imgs, masks in val_dl:
                imgs, masks = imgs.to(args.device), masks.to(args.device)
                out = model(imgs)
                
                # Calculate losses
                if 'dinov2' in args.backbone:
                    # For DINOv2, primary metric is CE loss
                    ce_loss_val = ce_loss(out, masks)
                    dice_loss_val = criterion(out, masks)
                    vloss += ce_loss_val.item() * imgs.size(0)  # Track CE as primary
                    vce += ce_loss_val.item() * imgs.size(0)
                    vdice += dice_loss_val.item() * imgs.size(0)  # Track Dice too
                else:
                    # For other models, primary metric is Dice loss
                    dice_loss_val = criterion(out, masks)
                    ce_loss_val = ce_loss(out, masks)
                    vloss += dice_loss_val.item() * imgs.size(0)  # Track Dice as primary
                    vce += ce_loss_val.item() * imgs.size(0)
                    vdice += dice_loss_val.item() * imgs.size(0)
                
                n += imgs.size(0)
        
        vloss /= n
        vce /= n
        vdice /= n
        
        # Log metrics to wandb
        log_dict = {
            "epoch": epoch,
            "train_loss": avg_train_loss,
            "val_loss": vloss,  # Primary metric (CE for DINOv2, Dice for others)
            "val_ce_loss": vce,
            "val_dice_loss": vdice,  # Always log dice loss for all models
            "learning_rate": opt.param_groups[0]['lr']
        }
        
        wandb.log(log_dict)
        
        # Print appropriate metrics based on model type
        if 'dinov2' in args.backbone:
            print(f"Epoch {epoch:02d}: train_loss {avg_train_loss:.4f}, val_ce_loss {vloss:.4f}, val_dice_loss {vdice:.4f}")
        else:
            print(f"Epoch {epoch:02d}: train_loss {avg_train_loss:.4f}, val_dice_loss {vloss:.4f}, val_ce_loss {vce:.4f}")
        
        # Save best model with backbone-specific naming
        if vloss < best_val:
            best_val = vloss
            model_filename = f"{args.backbone}_{args.magnification}_unet_best.pt"
            torch.save(model.state_dict(), model_filename)
            wandb.save(model_filename)
            wandb.log({"best_val_loss": best_val})
            print(f"💾 Best model saved as: {model_filename}")
        
        # Save checkpoint if enabled
        if args.save_checkpoints:
            should_save_checkpoint = False
            
            # Save checkpoint if this is the best model
            if vloss < best_val:
                should_save_checkpoint = True
                checkpoint_type = "best"
            # Or save every N epochs
            elif epoch % args.checkpoint_interval == 0:
                should_save_checkpoint = True
                checkpoint_type = "interval"
            
            if should_save_checkpoint:
                checkpoint_path = save_checkpoint(model, opt, epoch, vloss, args.checkpoint_dir)
                print(f"💾 Checkpoint saved ({checkpoint_type}): {checkpoint_path}")
                
                # Save to wandb only for best models or every 10 epochs
                if checkpoint_type == "best" or epoch % 10 == 0:
                    wandb.save(checkpoint_path)


# --------------------- CLI ------------------------------
class StoreAndMarkAction(argparse.Action):
    """Custom action to track when user explicitly sets a value."""
    def __call__(self, parser, namespace, values, option_string=None):
        setattr(namespace, self.dest, values)
        setattr(namespace, f'_{self.dest}_set', True)


if __name__ == "__main__":
    p = argparse.ArgumentParser(
        description="Train segmentation models for skin histopathology",
        formatter_class=argparse.RawDescriptionHelpFormatter,
        epilog="""
Examples:
  # Train with GigaPath backbone on 10x data:
  python train_segmentation.py --root /path/to/dataset/data/10x --magnification 10x
  
  # Train with specific backbone on 1x data:
  python train_segmentation.py --root /path/to/dataset/data/1x --backbone efficientnet-b5 --magnification 1x
  
  # Resume training from checkpoint:
  python train_segmentation.py --root /path/to/dataset/data/10x --magnification 10x --resume_from_checkpoint auto
  
  # Show available model defaults:
  python train_segmentation.py --show_defaults
        """
    )
    
    p.add_argument("--root", help="Path to dataset root directory (containing Images/ and Masks/ folders)")
    p.add_argument("--device", default="cuda", help="Device to use for training (cuda/cpu)")
    p.add_argument("--epochs", type=int, default=20, action=StoreAndMarkAction,
                   help="Number of training epochs (model-specific defaults will be used if not specified)")
    p.add_argument("--freeze_encoder_epochs", type=int, default=3, action=StoreAndMarkAction,
                   help="Epochs to freeze encoder (model-specific defaults will be used if not specified)")
    p.add_argument("--bs", type=int, default=16, action=StoreAndMarkAction,
                   help="Batch size (model-specific defaults will be used if not specified)")
    p.add_argument("--lr", type=float, default=3e-5, action=StoreAndMarkAction,
                   help="Learning rate (model-specific defaults will be used if not specified)")
    p.add_argument("--n_classes", type=int, default=12, help="Number of segmentation classes")
    p.add_argument("--backbone", default="gigapath_vitl", 
                   help='Backbone model to use. Options: gigapath_vitl (default), resnet50, resnet34, resnet101, '
                        'efficientnet-b3, efficientnet-b5, efficientnet-b7, resnext50_32x4d, densenet121, '
                        'mobilenet_v2, vit_small_patch14_dinov2, vit_base_patch14_dinov2, '
                        'vit_large_patch14_dinov2, vit_giant_patch14_dinov2')
    p.add_argument("--img_ext", default=".tif", help="Image file extension")
    p.add_argument("--mask_ext", default=".png", help="Mask file extension")
    p.add_argument("--magnification", type=str, required=True,
                   help='Magnification level of training data (e.g., "1x", "2x", "5x", "10x")')
    p.add_argument("--resume_from_checkpoint", default=None, 
                   help='Resume from checkpoint. Use "auto" for latest checkpoint, or provide specific path')
    p.add_argument("--checkpoint_dir", default="./checkpoints",
                   help="Directory to save/load checkpoints")
    p.add_argument("--save_checkpoints", action="store_true",
                   help="Save training checkpoints (best model + periodic saves)")
    p.add_argument("--checkpoint_interval", type=int, default=10,
                   help="Save checkpoint every N epochs (default: 10)")
    p.add_argument("--show_defaults", action="store_true",
                   help="Show model-specific default hyperparameters for all backbones and exit")
    p.add_argument("--force_precompute", action="store_true",
                   help="Force re-precomputation of crops (deletes existing crop directories)")
    p.add_argument("--max_bg_ratio", type=float, default=0.9,
                   help="Maximum background ratio for crop filtering (default: 0.9)")
    
    args = p.parse_args()
    
    # Show defaults and exit if requested
    if args.show_defaults:
        print("📋 Model-specific default hyperparameters:")
        print("=" * 80)
        print(f"📄 Config file: model_configs.json")
        
        # Load config and get groups
        config = load_model_configs()
        backbone_groups = config.get("model_groups", {
            "Available Models": list(config.get("model_defaults", {}).keys())
        })
        
        for group_name, backbones in backbone_groups.items():
            print(f"\n🔸 {group_name}:")
            for backbone in backbones:
                defaults = get_model_defaults(backbone)
                print(f"  {backbone}:")
                print(f"    Learning Rate: {defaults['lr']}")
                print(f"    Batch Size: {defaults['batch_size']}")
                print(f"    Freeze Epochs: {defaults['freeze_encoder_epochs']}")
                if 'default_epochs' in defaults:
                    print(f"    Default Epochs: {defaults['default_epochs']}")
                print(f"    Description: {defaults['description']}")
        
        print(f"\n💡 Usage: python train_segmentation.py --root /path/to/data --backbone vit_base_patch14_dinov2")
        print(f"💡 Override defaults: --lr 1e-4 --bs 32 --freeze_encoder_epochs 2")
        print(f"🔧 Edit model_configs.json to customize defaults")
        import sys
        sys.exit(0)
    
    # Check that root is provided for actual training
    if not args.root:
        print("❌ Error: --root is required for training")
        print("💡 Use --show_defaults to see model-specific hyperparameters")
        import sys
        sys.exit(1)
    
    try:
        train(args)
    finally:
        wandb.finish()<|MERGE_RESOLUTION|>--- conflicted
+++ resolved
@@ -595,12 +595,9 @@
         epoch_loss = 0
         num_batches = 0
         
-<<<<<<< HEAD
         # Zero gradients at the start of epoch
         opt.zero_grad()
-        
-=======
->>>>>>> fc7d4ef1
+
         for batch_idx, (imgs, masks) in enumerate(train_dl):
             imgs, masks = imgs.to(args.device), masks.to(args.device)
             
@@ -609,10 +606,8 @@
                 print(f"🎯 Batch {batch_idx}: imgs.device = {imgs.device}, masks.device = {masks.device}")
                 print(f"🎯 Batch shape: imgs={imgs.shape}, masks={masks.shape}")
             
-<<<<<<< HEAD
-=======
+
             opt.zero_grad()
->>>>>>> fc7d4ef1
             out = model(imgs)
             
             # For DINOv2, use pure CrossEntropy loss like Facebook's implementation
